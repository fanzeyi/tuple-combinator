--- conflicted
+++ resolved
@@ -216,17 +216,9 @@
 }
 
 macro_rules! tuple_impls {
-<<<<<<< HEAD
     ( $( $v:ident: $T:ident, )* ) => {
         impl<$($T,)*> TupleCombinator for ($(Option<$T>,)*) {
             type Tuple = ($($T,)*);
-=======
-    () => {};
-
-    ( $( $name:ident )+ ) => {
-        impl<$($name,)+> TupleCombinator for ($(Option<$name>,)+) {
-            type Tuple = ($($name,)+);
->>>>>>> eec1bb32
 
             fn transpose(self) -> Option<Self::Tuple> {
                 if let ($(Some($v),)*) = self {
@@ -238,6 +230,10 @@
         }
 
     };
+}
+
+macro_rules! tuple_impl_reduce {
+    () => {};
 
     ( $( $ntyp:ident => $nidx:tt, )+ ) => {
 
@@ -258,8 +254,7 @@
     };
 }
 
-<<<<<<< HEAD
-tuple_impls! { }
+// Impl TupleCombinator
 tuple_impls! { t1: T1, }
 tuple_impls! { t1: T1, t2: T2, }
 tuple_impls! { t1: T1, t2: T2, t3: T3, }
@@ -270,29 +265,18 @@
 tuple_impls! { t1: T1, t2: T2, t3: T3, t4: T4, t5: T5, t6: T6, t7: T7, t8: T8, }
 tuple_impls! { t1: T1, t2: T2, t3: T3, t4: T4, t5: T5, t6: T6, t7: T7, t8: T8, t9: T9, }
 tuple_impls! { t1: T1, t2: T2, t3: T3, t4: T4, t5: T5, t6: T6, t7: T7, t8: T8, t9: T9, t10: T10, }
-=======
-/// Impl TupleCombinator
-tuple_impls! { T1 T2 }
-tuple_impls! { T1 T2 T3 }
-tuple_impls! { T1 T2 T3 T4 }
-tuple_impls! { T1 T2 T3 T4 T5 }
-tuple_impls! { T1 T2 T3 T4 T5 T6 }
-tuple_impls! { T1 T2 T3 T4 T5 T6 T7 }
-tuple_impls! { T1 T2 T3 T4 T5 T6 T7 T8 }
-tuple_impls! { T1 T2 T3 T4 T5 T6 T7 T8 T9 }
-tuple_impls! { T1 T2 T3 T4 T5 T6 T7 T8 T9 T10 }
-
-/// Impl TupleReducer
-tuple_impls! { T0 => 0, }
-tuple_impls! { T0 => 0, T1 => 1, }
-tuple_impls! { T0 => 0, T1 => 1, T2 => 2, }
-tuple_impls! { T0 => 0, T1 => 1, T2 => 2, T3 => 3, }
-tuple_impls! { T0 => 0, T1 => 1, T2 => 2, T3 => 3, T4 => 4, }
-tuple_impls! { T0 => 0, T1 => 1, T2 => 2, T3 => 3, T4 => 4, T5 => 5, }
-tuple_impls! { T0 => 0, T1 => 1, T2 => 2, T3 => 3, T4 => 4, T5 => 5, T6 => 6, }
-tuple_impls! { T0 => 0, T1 => 1, T2 => 2, T3 => 3, T4 => 4, T5 => 5, T6 => 6, T7 => 7, }
-tuple_impls! { T0 => 0, T1 => 1, T2 => 2, T3 => 3, T4 => 4, T5 => 5, T6 => 6, T7 => 7, T8 => 8, }
-tuple_impls! { T0 => 0, T1 => 1, T2 => 2, T3 => 3, T4 => 4, T5 => 5, T6 => 6, T7 => 7, T8 => 8, T9 => 9, }
+
+// Impl TupleReducer
+tuple_impl_reduce! { T0 => 0, }
+tuple_impl_reduce! { T0 => 0, T1 => 1, }
+tuple_impl_reduce! { T0 => 0, T1 => 1, T2 => 2, }
+tuple_impl_reduce! { T0 => 0, T1 => 1, T2 => 2, T3 => 3, }
+tuple_impl_reduce! { T0 => 0, T1 => 1, T2 => 2, T3 => 3, T4 => 4, }
+tuple_impl_reduce! { T0 => 0, T1 => 1, T2 => 2, T3 => 3, T4 => 4, T5 => 5, }
+tuple_impl_reduce! { T0 => 0, T1 => 1, T2 => 2, T3 => 3, T4 => 4, T5 => 5, T6 => 6, }
+tuple_impl_reduce! { T0 => 0, T1 => 1, T2 => 2, T3 => 3, T4 => 4, T5 => 5, T6 => 6, T7 => 7, }
+tuple_impl_reduce! { T0 => 0, T1 => 1, T2 => 2, T3 => 3, T4 => 4, T5 => 5, T6 => 6, T7 => 7, T8 => 8, }
+tuple_impl_reduce! { T0 => 0, T1 => 1, T2 => 2, T3 => 3, T4 => 4, T5 => 5, T6 => 6, T7 => 7, T8 => 8, T9 => 9, }
 
 #[cfg(test)]
 mod impl_tests {
@@ -304,9 +288,7 @@
             sum.and_then(|s| {
                 item.downcast_ref::<Option<i32>>()
                     .and_then(|raw| raw.as_ref())
-                    .and_then(|val| {
-                        Some(s + val)
-                    })
+                    .and_then(|val| Some(s + val))
             })
         });
 
@@ -318,17 +300,11 @@
         let res = (Some(1), Some(5), Some("rust_tuple")).fold(0, |sum, item| {
             sum.and_then(|s| {
                 if let Some(raw_i32) = item.downcast_ref::<Option<i32>>() {
-                    return raw_i32.as_ref()
-                        .and_then(|val| {
-                            Some(s + val)
-                        });
+                    return raw_i32.as_ref().and_then(|val| Some(s + val));
                 }
 
                 if let Some(raw_str) = item.downcast_ref::<Option<&str>>() {
-                    return raw_str.as_ref()
-                        .and_then(|val| {
-                            Some(s + val.len() as i32)
-                        });
+                    return raw_str.as_ref().and_then(|val| Some(s + val.len() as i32));
                 }
 
                 Some(s)
@@ -346,9 +322,7 @@
             sum.and_then(|s| {
                 item.downcast_ref::<Option<i32>>()
                     .and_then(|raw| raw.as_ref())
-                    .and_then(|val| {
-                        Some(s + val)
-                    })
+                    .and_then(|val| Some(s + val))
             })
         });
 
@@ -374,5 +348,4 @@
 
         assert_eq!(res, Some(5));
     }
-}
->>>>>>> eec1bb32
+}